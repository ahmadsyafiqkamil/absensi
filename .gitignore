# Created by https://www.toptal.com/developers/gitignore/api/python,nextjs
# Edit at https://www.toptal.com/developers/gitignore?templates=python,nextjs

### NextJS ###
# dependencies
/node_modules
/.pnp
.pnp.js

# testing
/coverage

# next.js
/.next/
/out/

# production
/build

# misc
.DS_Store
*.pem

# debug
npm-debug.log*
yarn-debug.log*
yarn-error.log*
.pnpm-debug.log*

# local env files
.env*.local

# vercel
.vercel

# typescript
*.tsbuildinfo
next-env.d.ts

### Python ###
# Byte-compiled / optimized / DLL files
__pycache__/
*.py[cod]
*$py.class

# C extensions
*.so

# Distribution / packaging
.Python
build/
develop-eggs/
dist/
downloads/
eggs/
.eggs/
# lib/  # Commented out to allow frontend/src/lib/ to be tracked
lib64/
parts/
sdist/
var/
wheels/
share/python-wheels/
*.egg-info/
.installed.cfg
*.egg
MANIFEST

# PyInstaller
#  Usually these files are written by a python script from a template
#  before PyInstaller builds the exe, so as to inject date/other infos into it.
*.manifest
*.spec

# Installer logs
pip-log.txt
pip-delete-this-directory.txt

# Unit test / coverage reports
htmlcov/
.tox/
.nox/
.coverage
.coverage.*
.cache
nosetests.xml
coverage.xml
*.cover
*.py,cover
.hypothesis/
.pytest_cache/
cover/

# Translations
*.mo
*.pot

# Django stuff:
*.log
local_settings.py
db.sqlite3
db.sqlite3-journal

# Flask stuff:
instance/
.webassets-cache

# Scrapy stuff:
.scrapy

# Sphinx documentation
docs/_build/

# PyBuilder
.pybuilder/
target/

# Jupyter Notebook
.ipynb_checkpoints

# IPython
profile_default/
ipython_config.py

# pyenv
#   For a library or package, you might want to ignore these files since the code is
#   intended to run in multiple environments; otherwise, check them in:
# .python-version

# pipenv
#   According to pypa/pipenv#598, it is recommended to include Pipfile.lock in version control.
#   However, in case of collaboration, if having platform-specific dependencies or dependencies
#   having no cross-platform support, pipenv may install dependencies that don't work, or not
#   install all needed dependencies.
#Pipfile.lock

# poetry
#   Similar to Pipfile.lock, it is generally recommended to include poetry.lock in version control.
#   This is especially recommended for binary packages to ensure reproducibility, and is more
#   commonly ignored for libraries.
#   https://python-poetry.org/docs/basic-usage/#commit-your-poetrylock-file-to-version-control
#poetry.lock

# pdm
#   Similar to Pipfile.lock, it is generally recommended to include pdm.lock in version control.
#pdm.lock
#   pdm stores project-wide configurations in .pdm.toml, but it is recommended to not include it
#   in version control.
#   https://pdm.fming.dev/#use-with-ide
.pdm.toml

# PEP 582; used by e.g. github.com/David-OConnor/pyflow and github.com/pdm-project/pdm
__pypackages__/

# Celery stuff
celerybeat-schedule
celerybeat.pid

# SageMath parsed files
*.sage.py

# Environments
.env
.env.*
.venv
env/
venv/
ENV/
env.bak/
venv.bak/
production.env
*.env

# Sensitive files
cookies.txt
jwt_cookies.txt
supervisor_cookies.txt
*.cookies.txt

# Backup files (may contain sensitive data)
backup_*.json
backups/
*.backup

# Spyder project settings
.spyderproject
.spyproject

# Rope project settings
.ropeproject

# mkdocs documentation
/site

# mypy
.mypy_cache/
.dmypy.json
dmypy.json

# Pyre type checker
.pyre/

# pytype static type analyzer
.pytype/

# Cython debug symbols
cython_debug/

# PyCharm
#  JetBrains specific template is maintained in a separate JetBrains.gitignore that can
#  be found at https://github.com/github/gitignore/blob/main/Global/JetBrains.gitignore
#  and can be added to the global gitignore or merged into this file.  For a more nuclear
#  option (not recommended) you can uncomment the following to ignore the entire idea folder.
#.idea/

### Python Patch ###
# Poetry local configuration file - https://python-poetry.org/docs/configuration/#local-configuration
poetry.toml

# ruff
.ruff_cache/

# LSP config files
pyrightconfig.json

# End of https://www.toptal.com/developers/gitignore/api/python,nextjs

<<<<<<< HEAD
# Log files and directories
logs/
*.log
=======
# Custom ignore patterns
media/
logs/
>>>>>>> 57424f13
<|MERGE_RESOLUTION|>--- conflicted
+++ resolved
@@ -225,12 +225,7 @@
 
 # End of https://www.toptal.com/developers/gitignore/api/python,nextjs
 
-<<<<<<< HEAD
-# Log files and directories
-logs/
-*.log
-=======
 # Custom ignore patterns
 media/
 logs/
->>>>>>> 57424f13
+*.log
